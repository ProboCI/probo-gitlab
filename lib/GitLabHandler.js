'use strict';

const async = require('async');
const bunyan = require('bunyan');
const createWebhookHandler = require('gitlab-webhook-handler');
const requestLogger = require('probo-request-logger');
const restify = require('restify');

const API = require('./api');
const GitLab = require('./GitLab');

/**
 * Create a queue that only processes one task at a time.
 * A task is simply a function that takes a callback when it's done
 */
let statusUpdateQueue = async.queue(function worker(fn, cb) {
  fn(cb);
}, 1);

class GitLabHandler {

  constructor(config, logger) {

<<<<<<< HEAD
=======
<<<<<<< HEAD
    this.config = options;

    // Instantiate a logger instance.
    this.logger = bunyan.createLogger({
=======
>>>>>>> 1c275094
    this.config = config;

    // Instantiate a logger instance.
    this.logger = logger || bunyan.createLogger({
<<<<<<< HEAD
=======
>>>>>>> elusivemind/master
>>>>>>> 1c275094
      name: 'gitlab-handler',
      level: config.logLevel || 'debug',
      // src: true,
      serializers: {
        err: bunyan.stdSerializers.err,
        req: bunyan.stdSerializers.req,
      },
    });

    this.gitlab = new GitLab(this.config, this.logger);

    this.webhookOptions = {
      path: config.webhookPath,
      secret: config.webhookSecret,
    };

    // Sets up the path for the GitLab webhooks.
    this.handler = this._createWebhookHandler();

    this.server = restify.createServer({log: this.logger, name: 'Probo GLH'});

    // Set ups the server and routes for the Probo GitLab Handler.
    this._setupServer();
    this._setupRoutes();

    this.api = API.getAPI({
      url: this.config.api.url,
      token: this.config.api.token,
      log: this.logger,
      // {url, [host|hostname], [protocol], [port]}
      handler: this.config,
    });
  }

  /**
   * Starts the server.
   *
   * @param {() => void} cb - The callback function
   */
  start(cb) {
    this.server.listen({port: this.config.port, host: this.config.hostname || '0.0.0.0'}, () => {
      this.logger.info('Now listening on', this.server.url);

      if (cb) cb();
    });
  }

  /**
   * Closes the server.
   *
   * @param {() => void} cb - The callback function
   */
  close(cb) {
    const url = this.server.url;
    this.server.close(() => {
      this.logger.info('Stopped', url);

      if (cb) cb();
    });
  }

  /**
   * Creates a GitLab Webhook Handler.
   *
   * @return {import('github-webhook-handler')} - An initialized webhook handler server.
   */
  _createWebhookHandler() {
    let handler = createWebhookHandler(this.webhookOptions);

    handler.on('error', error => {
      this.logger.error({err: error}, 'An error occurred.');
    });

    handler.on('merge_request', this.mergeRequestHandler.bind(this));
    handler.on('push', this.pushHandler.bind(this));

    return handler;
  }

  /**
   * Sets up the server for the Probo GitLab Handler.
   */
  _setupServer() {
    this.server.use(restify.plugins.queryParser());

    // Adds Probo's request logger
    this.server.use(requestLogger({logger: this.logger}));

    // Sets up request logging
    this.server.use((req, res, next) => {
      this.logger.info({req: req}, 'REQUEST');
      next();
    });

    this.server.on('after', restify.plugins.auditLogger({
      log: this.logger,
      event: 'after'
    }));
  }

  /**
   * Sets up the routes for the Probo GitLab Handler.
   *
   * These routes corresponds to the webhook handler and the status update
   * paths.
   */
  _setupRoutes() {
    // For requests to webhook handler path, make the webhook handler take care
    // of the requests.
    this.server.post(this.webhookOptions.path, (req, res, next) => {
      this.handler(req, res, error => {
        res.send(400, 'Error processing hook');
        this.logger.error({err: error}, 'Error processing hook');

        next();
      });
    });

    this.server.post('/builds/:bid/status/:context', restify.plugins.jsonBodyParser(), this.buildStatusController.bind(this));
    this.server.post('/update', restify.plugins.jsonBodyParser(), this.buildStatusController.bind(this));
    this.server.post('/builds/hash', restify.plugins.jsonBodyParser(), this.hashBuildController.bind(this));

    this.server.get('/pull-request/:owner/:repo/:pullRequestNumber', this.getMergeRequest.bind(this));
<<<<<<< HEAD
=======
  }

  /**
   * Called when user wants to create a build based on a commit hash.
   *
   * This controller gets info about the commit and submits a build request.
   *
   * @param {import('restify').Request} req - The request to the server.
   * @param {import('restify').Response} res - The server response
   * @param {import('restify').Next} next - Next handler in the chain.
   */
  hashBuildController(req, res, next) {

    this.logger.info({
      owner: req.body.project.owner,
      repo: req.body.project.repo,
      sha: req.body.sha,
    }, 'Processing build for commit hash');

    const project = req.body.project;
    const sha = req.body.sha;

    // The commit info is used to fill some info about the build when sending
    // a build request to coordinator.
    this.gitlab.getCommit(project, sha, (err, commit) => {
      if (err) {
        this.logger.error({err: err}, 'Problem getting commit info.');
        res.send(500, {error: err});

        return next();
      }

      this.handleHashBuild(commit, project, sha, (err, build) => {
        if (err) {
          this.logger.error({err: err}, 'Problem processing build for commit hash.');
          res.send(500, {error: err});

          return next();
        }

        res.json(build);
        return next();
      });
    });

  }

  /**
   * Fetches the yaml configuration and submits build request.
   *
   * @param {Object.<string, string>} commit - The info on the commit.
   * @param {Object.<string, any>} project - The project object.
   * @param {string} sha - The hash of the commit to retrieve.
   * @param {(error: Error, [build]: Object.<string, any>)} cb - The callback
   *   function.
   */
  handleHashBuild(commit, project, sha, cb) {
    this.gitlab.fetchProboYamlConfig(project, sha, (error, config) => {
      if (error) {
        this.logger.error({err: error}, 'Problem fetching Probo Yaml Config file');

        return cb(error);
      }

      const request = {
        sha: commit.sha,
        commit_url: commit.html_url,
        name: commit.message,
        type: 'hash',
      };

      this.submitBuild(request, project, config, cb);
    });
>>>>>>> 1c275094
  }

  /**
   * Called on a build status update event.
   *
   * @param {import('restify').Request} req - The request to the server.
   * @param {import('restify').Response} res - The server response
   * @param {import('restify').Next} next - Next handler in the chain.
   */
  buildStatusController(req, res, next) {
    const payload = req.body;

    if (req.params.context) {
      // Usually, context will already be part of update, but read it from URL
      // if it's there for compatability
      payload.update.context = req.params.context;
    }

    this.logger.debug({payload: payload}, 'Update payload');

    this.buildStatusUpdateHandler(payload.update, payload.build, (err, status) => {
      if (err) {
        res.send(500, {error: err});
      }
      else {
        res.send(status);
      }

      return next();
    });
  }

  /**
   * The handler for merge request events from GitLab webhooks.
   *
   * @param {Object.<string, any>} event - The merge request event.
   * @param {(err: Error, [res]) => void} cb cb - The callback to be called after the update is performed.
   */
  mergeRequestHandler(event, cb) {
<<<<<<< HEAD
    this.logger.info('Gitlab Pull request ' + event.payload.object_attributes.id + ' received');

    if (event.payload.object_attributes.state !== 'opened') {
      this.logger.info(`Gitlab Merge request ${event.payload.object_attributes.id} ${event.payload.object_kind} ignored`);
      return cb();
=======

    const payload = event.payload;

    this.logger.info(`Gitlab merge request ${payload.object_attributes.id} received`);

    if (payload.object_attributes.state !== 'opened') {
      this.logger.info(`Gitlab merge request ${payload.object_attributes.id} ${payload.object_kind} ignored`);
      return cb && cb();
    }

    let project = event.payload.project;

    let service =  'gitlab';

    // If repo is from a self-hosted instance (instead of gitlab.com), appends
    // :HOSTED_GILAB_BASE_URL to the service.
    if (!project.web_url.includes(GitLab.BASE_URL)) {
      let baseUrl = project.web_url.replace(`/${project.path_with_namespace}`, '');

      service += `:${baseUrl}`;
>>>>>>> 1c275094
    }

    let project = event.payload.project;

    let service =  'gitlab';

    // If repo is from a self-hosted instance (instead of gitlab.com), appends
    // :HOSTED_GILAB_BASE_URL to the service.
    if (!project.web_url.includes(GitLab.BASE_URL)) {
      let baseUrl = project.web_url.replace(`/${project.path_with_namespace}`, '');

      service += `:${baseUrl}`;
    }

    let request = {
      // Also in event.event.
      type: 'pull_request',
<<<<<<< HEAD
      service: service,
      branch: event.payload.object_attributes.source_branch,
      branch_html_url: `${project.web_url}/tree/${event.payload.object_attributes.source_branch}`,
      slug: project.path_with_namespace,
      owner: project.namespace,
      repo: project.name,
      repo_id: event.payload.object_attributes.target_project_id,
      sha: event.payload.object_attributes.last_commit.id,
      commit_url: event.payload.object_attributes.last_commit.url,
      pull_request: event.payload.object_attributes.iid,
      pull_request_id: event.payload.object_attributes.id,
      pull_request_name: event.payload.object_attributes.title,
      pull_request_description: event.payload.object_attributes.description,
      pull_request_html_url: `${event.payload.object_attributes.source.web_url}/merge_requests/${event.payload.object_attributes.iid}`,
      payload: event.payload,
    };

    // Build comes back with an embedded .project key.
    // It's not necessary to do anything here, build status updates will come asyncronously.
    this.processMergeRequest(request, (error, build) => {
      this.logger.info({type: request.type, slug: request.slug, err: error}, 'request processed');
      if (cb) {
        return cb(error, build);
      }
=======
      name: payload.object_attributes.title,
      service: 'gitlab',
      branch: {
        name: payload.object_attributes.source_branch,
        html_url: `${payload.project.web_url}/tree/${payload.object_attributes.source_branch}`,
      },
      pull_request: {
        number: payload.object_attributes.iid,
        id: payload.object_attributes.id,
        name: payload.object_attributes.title,
        description: payload.object_attributes.description,
        html_url: `${payload.object_attributes.source.web_url}/merge_requests/${payload.object_attributes.iid}`,
      },
      slug: payload.project.path_with_namespace,
      owner: payload.project.namespace,
      repo: payload.project.name,
      repo_id: payload.object_attributes.target_project_id,
      sha: payload.object_attributes.last_commit.id,
      commit_url: payload.object_attributes.last_commit.url,
    };

    this.processWebhookEvent(request, (error, build) => {
      this.logger.info({type: request.type, slug: request.slug, err: error}, 'Merge request processed');

      return cb && cb(error, build);
    });

  }

  /**
   * The handler for push events from GitHub webhooks.
   *
   * @param {Object.<string, any>} event - The push event.
   * @param {(err: Error, [build]) => void} cb cb - The callback to be called
   *   after the update is performed.
   */
  pushHandler(event, cb) {
    this.logger.info('GitLab push event received');

    const payload = event.payload;
    const branch = payload.ref.replace('refs/heads/', '');

    const request = {
      type: 'branch',
      name: `Branch ${branch}`,
      service: 'gitlab',
      branch: {
        name: branch,
        html_url: `${payload.project.web_url}/tree/${branch}`,
      },
      slug: payload.project.path_with_namespace,
      owner: payload.project.namespace,
      repo: payload.project.name,
      repo_id: payload.project.id,
      sha: payload.after,
      commit_url: `${payload.project.web_url}/commit/${payload.after}`,
    };

    this.processWebhookEvent(request, (error, build) => {
      this.logger.info({type: request.type, slug: request.slug, err: error}, 'Push event processed');

      return cb && cb(error, build);
>>>>>>> 1c275094
    });
  }

  /**
   * Update the status of a pipeline job on GitLab.
   *
   * @param {Object.<string, any>} update - The update object.
   * @param {string} update.state: "status of build",
   * @param {string} update.description - The text discription of the build state.
   * @param {string} update.context - The context used to differentiate this update from other services and steps.
   * @param {string} update.target_url: The url to link to from the status update.
   * @param {Object.<string, any>} build - The full build object.
   * @param {Object.<string, any>} build.project - The embedded project object.
   * @param {(err: Error, [res]) => void} cb - The callback to be called after the update is performed.
   */
  buildStatusUpdateHandler(update, build, cb) {
    this.logger.info({update: update, build_id: build.id}, 'Got build status update');

    // Create a mapping of states that Gitlab accepts
    const stateMap = {
      running: 'running',
      pending: 'pending',
      success: 'success',
      error: 'failed',
      failure: 'failed',
    };

    const statusInfo = {
      // Can be one of pending, success, error, or failure.
      state: stateMap[update.state],
      description: update.description.substring(0, 140),
      context: update.context,
      target_url: update.target_url,
    };

    const task = this.gitlab.postStatus.bind(this.gitlab, build.project, build.commit.ref, statusInfo);
    statusUpdateQueue.push(task, error => {
      if (error) {
        this.logger.error({err: error, build_id: build.id}, 'An error occurred posting status to GitLab');
        return cb(error, statusInfo);
      }

      this.logger.info(statusInfo, 'Posted status to GitLab for', build.project.slug, build.commit.ref);
      cb(null, statusInfo);
    });
  }

  /**
   * Processes a webhook event and submits a Probo build.
   *
   * @param {Object.<string, any>} request - The incoming hook request data.
<<<<<<< HEAD
   * @param {string} request.type - The type of request to process (eg pull_request).
   * @param {string} request.slug - The identifier for the repo.
   * @param {(err: Error, [res]) => void} cb - The callback to call when finished.
   */
  processMergeRequest(request, cb) {
=======
   * @param {string} request.type - The type of request to process (e.g.
   *   pull_request).
   * @param {string} request.slug - The identifier for the repo.
   * @param {(err: Error, [build]) => void} cb - The callback to call when
   *   finished.
   */
  processWebhookEvent(request, cb) {
>>>>>>> 1c275094
    this.logger.info({type: request.type, id: request.id}, 'Processing merge request');

    this.api.findProjectByRepo(request, (error, project) => {
      if (error || !project) {
<<<<<<< HEAD
        return this.logger.info({error},
          `Project for gitlab project ${request.slug} not found`);
      }

      this.logger.info({project: project}, 'Found project for PR');
=======
        this.logger.error({error}, `Project for GitLab project ${request.slug} not found`);

        return cb(error || new Error('Project not found'));
      }
>>>>>>> 1c275094

      // If push event is for a branch and the branch is not enabled, do not
      // build.
      if (request.type === 'branch') {
        if (!project.branches || !project.branches[request.branch.name]) {
          return cb(null, null);
        }
      }

<<<<<<< HEAD
        if (error) {
          this.logger.error({err: error}, 'Problem fetching Probo Yaml Config file');
=======
      this.processBuild(project, request, cb);
    });
  }
>>>>>>> 1c275094

  /**
   * Process a build request for a project.
   *
   * @param {Object.<string, any>} project - The project object.
   * @param {Object.<string, any>} request - The incoming hook request data.
   * @param {(err: Error, [build]) => void} cb - The callback to call when
   *   finished.
   */
  processBuild(project, request, cb) {
    this.gitlab.fetchProboYamlConfig(project, request.sha, (error, config) => {
      let build = {};

      if (error) {
        this.logger.error({err: error}, 'Problem fetching Probo Yaml Config file');

        // If we can't find a yaml file we should error.
        build = {
          commit: {ref: request.sha},
          project: project,
        };
        const update = {
          state: 'error',
          description: error.message,
          context: 'ProboCI/env',
        };

        return this.buildStatusUpdateHandler(update, build, cb);
      }

<<<<<<< HEAD
        this.logger.info({config: config}, 'Probo Yaml Config file');
=======
      this.logger.info({config: config}, 'Probo Yaml Config file');
>>>>>>> 1c275094

      this.submitBuild(request, project, config, cb);
    });
  }

  /**
   * Called on a get PR requests made by Probo Reaper. Returns a PR info.
   *
   * @param {import('restify').Request} req - The request to the server.
   * @param {import('restify').Response} res - The server response.
   * @param {import('restify').Next} next - Next handler in the chain.
   */
  getMergeRequest(req, res, next) {

    let query = {
      token: req.query.token,
      projectId: req.query.provider_id,
      mergeRequestId: req.params.pullRequestNumber,
      baseUrl: req.query.baseUrl,
    };

    this.gitlab.getMergeRequest(query)
      .then(result => {
        res.json(result);

        next();
      })
      .catch(err => {
        res.json(500, err);

        next(err);
      });
  }

  /**
   * Submits a Probo build request.
   *
   * @param {Object.<string, string>} request - Information on the repo/branch/commit to build.
   * @param {Object.<string, any>} project - The project to build.
   * @param {Object.<string, any>} config - The probo YAML config file.
   * @param {(err: Error, [res]) => void} cb cb - The callback to call when finished.
   */
  submitBuild(request, project, config, cb) {
    let build = {
      commit: {
        ref: request.sha,
        htmlUrl: request.commit_url,
      },
      name: request.name,
      type: request.type,
      config: config,
    };

    // If build is for a pull request or push, branch information is passed.
    if (request.branch) {
      build.branch = {
        name: request.branch.name,
        htmlUrl: request.branch.html_url,
      };
    }

    // If build is for a pull request, extra information is passed.
    if (request.pull_request) {
      build.pullRequest = {
        number: request.pull_request.number + '',
        name: request.pull_request.name,
        description: request.pull_request.description,
        htmlUrl: request.pull_request.html_url,
      };
    }

    this.api.submitBuild(build, project, (err, submittedBuild) => {
      if (err) {
        // TODO: save the PR if submitting it fails (though logging it here might be ok)
        this.logger.error({
          err: err,
          request: request,
          build: build,
          response: submittedBuild
        }, 'Problem submitting build');
        return cb && cb(err);
      }

      this.logger.info({build: submittedBuild}, 'Submitted build');

      cb(null, submittedBuild);
    });
  }

}

module.exports = GitLabHandler;<|MERGE_RESOLUTION|>--- conflicted
+++ resolved
@@ -21,23 +21,11 @@
 
   constructor(config, logger) {
 
-<<<<<<< HEAD
-=======
-<<<<<<< HEAD
+
     this.config = options;
 
     // Instantiate a logger instance.
     this.logger = bunyan.createLogger({
-=======
->>>>>>> 1c275094
-    this.config = config;
-
-    // Instantiate a logger instance.
-    this.logger = logger || bunyan.createLogger({
-<<<<<<< HEAD
-=======
->>>>>>> elusivemind/master
->>>>>>> 1c275094
       name: 'gitlab-handler',
       level: config.logLevel || 'debug',
       // src: true,
@@ -161,8 +149,6 @@
     this.server.post('/builds/hash', restify.plugins.jsonBodyParser(), this.hashBuildController.bind(this));
 
     this.server.get('/pull-request/:owner/:repo/:pullRequestNumber', this.getMergeRequest.bind(this));
-<<<<<<< HEAD
-=======
   }
 
   /**
@@ -236,7 +222,6 @@
 
       this.submitBuild(request, project, config, cb);
     });
->>>>>>> 1c275094
   }
 
   /**
@@ -276,13 +261,6 @@
    * @param {(err: Error, [res]) => void} cb cb - The callback to be called after the update is performed.
    */
   mergeRequestHandler(event, cb) {
-<<<<<<< HEAD
-    this.logger.info('Gitlab Pull request ' + event.payload.object_attributes.id + ' received');
-
-    if (event.payload.object_attributes.state !== 'opened') {
-      this.logger.info(`Gitlab Merge request ${event.payload.object_attributes.id} ${event.payload.object_kind} ignored`);
-      return cb();
-=======
 
     const payload = event.payload;
 
@@ -303,25 +281,11 @@
       let baseUrl = project.web_url.replace(`/${project.path_with_namespace}`, '');
 
       service += `:${baseUrl}`;
->>>>>>> 1c275094
-    }
-
-    let project = event.payload.project;
-
-    let service =  'gitlab';
-
-    // If repo is from a self-hosted instance (instead of gitlab.com), appends
-    // :HOSTED_GILAB_BASE_URL to the service.
-    if (!project.web_url.includes(GitLab.BASE_URL)) {
-      let baseUrl = project.web_url.replace(`/${project.path_with_namespace}`, '');
-
-      service += `:${baseUrl}`;
     }
 
     let request = {
       // Also in event.event.
       type: 'pull_request',
-<<<<<<< HEAD
       service: service,
       branch: event.payload.object_attributes.source_branch,
       branch_html_url: `${project.web_url}/tree/${event.payload.object_attributes.source_branch}`,
@@ -346,70 +310,6 @@
       if (cb) {
         return cb(error, build);
       }
-=======
-      name: payload.object_attributes.title,
-      service: 'gitlab',
-      branch: {
-        name: payload.object_attributes.source_branch,
-        html_url: `${payload.project.web_url}/tree/${payload.object_attributes.source_branch}`,
-      },
-      pull_request: {
-        number: payload.object_attributes.iid,
-        id: payload.object_attributes.id,
-        name: payload.object_attributes.title,
-        description: payload.object_attributes.description,
-        html_url: `${payload.object_attributes.source.web_url}/merge_requests/${payload.object_attributes.iid}`,
-      },
-      slug: payload.project.path_with_namespace,
-      owner: payload.project.namespace,
-      repo: payload.project.name,
-      repo_id: payload.object_attributes.target_project_id,
-      sha: payload.object_attributes.last_commit.id,
-      commit_url: payload.object_attributes.last_commit.url,
-    };
-
-    this.processWebhookEvent(request, (error, build) => {
-      this.logger.info({type: request.type, slug: request.slug, err: error}, 'Merge request processed');
-
-      return cb && cb(error, build);
-    });
-
-  }
-
-  /**
-   * The handler for push events from GitHub webhooks.
-   *
-   * @param {Object.<string, any>} event - The push event.
-   * @param {(err: Error, [build]) => void} cb cb - The callback to be called
-   *   after the update is performed.
-   */
-  pushHandler(event, cb) {
-    this.logger.info('GitLab push event received');
-
-    const payload = event.payload;
-    const branch = payload.ref.replace('refs/heads/', '');
-
-    const request = {
-      type: 'branch',
-      name: `Branch ${branch}`,
-      service: 'gitlab',
-      branch: {
-        name: branch,
-        html_url: `${payload.project.web_url}/tree/${branch}`,
-      },
-      slug: payload.project.path_with_namespace,
-      owner: payload.project.namespace,
-      repo: payload.project.name,
-      repo_id: payload.project.id,
-      sha: payload.after,
-      commit_url: `${payload.project.web_url}/commit/${payload.after}`,
-    };
-
-    this.processWebhookEvent(request, (error, build) => {
-      this.logger.info({type: request.type, slug: request.slug, err: error}, 'Push event processed');
-
-      return cb && cb(error, build);
->>>>>>> 1c275094
     });
   }
 
@@ -461,13 +361,6 @@
    * Processes a webhook event and submits a Probo build.
    *
    * @param {Object.<string, any>} request - The incoming hook request data.
-<<<<<<< HEAD
-   * @param {string} request.type - The type of request to process (eg pull_request).
-   * @param {string} request.slug - The identifier for the repo.
-   * @param {(err: Error, [res]) => void} cb - The callback to call when finished.
-   */
-  processMergeRequest(request, cb) {
-=======
    * @param {string} request.type - The type of request to process (e.g.
    *   pull_request).
    * @param {string} request.slug - The identifier for the repo.
@@ -475,23 +368,14 @@
    *   finished.
    */
   processWebhookEvent(request, cb) {
->>>>>>> 1c275094
     this.logger.info({type: request.type, id: request.id}, 'Processing merge request');
 
     this.api.findProjectByRepo(request, (error, project) => {
       if (error || !project) {
-<<<<<<< HEAD
-        return this.logger.info({error},
-          `Project for gitlab project ${request.slug} not found`);
-      }
-
-      this.logger.info({project: project}, 'Found project for PR');
-=======
         this.logger.error({error}, `Project for GitLab project ${request.slug} not found`);
 
         return cb(error || new Error('Project not found'));
       }
->>>>>>> 1c275094
 
       // If push event is for a branch and the branch is not enabled, do not
       // build.
@@ -501,14 +385,9 @@
         }
       }
 
-<<<<<<< HEAD
-        if (error) {
-          this.logger.error({err: error}, 'Problem fetching Probo Yaml Config file');
-=======
       this.processBuild(project, request, cb);
     });
   }
->>>>>>> 1c275094
 
   /**
    * Process a build request for a project.
@@ -539,11 +418,7 @@
         return this.buildStatusUpdateHandler(update, build, cb);
       }
 
-<<<<<<< HEAD
-        this.logger.info({config: config}, 'Probo Yaml Config file');
-=======
       this.logger.info({config: config}, 'Probo Yaml Config file');
->>>>>>> 1c275094
 
       this.submitBuild(request, project, config, cb);
     });
