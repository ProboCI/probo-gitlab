'use strict';

const async = require('async');
const bunyan = require('bunyan');
const createWebhookHandler = require('gitlab-webhook-handler');
const requestLogger = require('probo-request-logger');
const restify = require('restify');

const API = require('./api');
const GitLab = require('./GitLab');

/**
 * Create a queue that only processes one task at a time.
 * A task is simply a function that takes a callback when it's done
 */
let statusUpdateQueue = async.queue(function worker(fn, cb) {
  fn(cb);
}, 1);

class GitLabHandler {

  constructor(config, logger) {

<<<<<<< HEAD
    this.config = options;

    // Instantiate a logger instance.
    this.logger = bunyan.createLogger({
=======
    this.config = config;

    // Instantiate a logger instance.
    this.logger = logger || bunyan.createLogger({
>>>>>>> 0f2d566d
      name: 'gitlab-handler',
      level: config.logLevel || 'debug',
      // src: true,
      serializers: {
        err: bunyan.stdSerializers.err,
        req: bunyan.stdSerializers.req,
      },
    });

    this.gitlab = new GitLab(this.config, this.logger);

    this.webhookOptions = {
      path: config.webhookPath,
      secret: config.webhookSecret,
    };

    // Sets up the path for the GitLab webhooks.
    this.handler = this._createWebhookHandler();

    this.server = restify.createServer({log: this.logger, name: 'Probo GLH'});

    // Set ups the server and routes for the Probo GitLab Handler.
    this._setupServer();
    this._setupRoutes();

    this.api = API.getAPI({
      url: this.config.api.url,
      token: this.config.api.token,
      log: this.logger,
      // {url, [host|hostname], [protocol], [port]}
      handler: this.config,
    });
  }

  /**
   * Starts the server.
   *
   * @param {() => void} cb - The callback function
   */
  start(cb) {
    this.server.listen({port: this.config.port, host: this.config.hostname || '0.0.0.0'}, () => {
      this.logger.info('Now listening on', this.server.url);

      if (cb) cb();
    });
  }

  /**
   * Closes the server.
   *
   * @param {() => void} cb - The callback function
   */
  close(cb) {
    const url = this.server.url;
    this.server.close(() => {
      this.logger.info('Stopped', url);

      if (cb) cb();
    });
  }

  /**
   * Creates a GitLab Webhook Handler.
   *
   * @return {import('github-webhook-handler')} - An initialized webhook handler server.
   */
  _createWebhookHandler() {
    let handler = createWebhookHandler(this.webhookOptions);

    handler.on('error', error => {
      this.logger.error({err: error}, 'An error occurred.');
    });

    handler.on('merge_request', this.mergeRequestHandler.bind(this));
    handler.on('push', this.pushHandler.bind(this));

    return handler;
  }

  /**
   * Sets up the server for the Probo GitLab Handler.
   */
  _setupServer() {
    this.server.use(restify.plugins.queryParser());

    // Adds Probo's request logger
    this.server.use(requestLogger({logger: this.logger}));

    // Sets up request logging
    this.server.use((req, res, next) => {
      this.logger.info({req: req}, 'REQUEST');
      next();
    });

    this.server.on('after', restify.plugins.auditLogger({
      log: this.logger,
      event: 'after'
    }));
  }

  /**
   * Sets up the routes for the Probo GitLab Handler.
   *
   * These routes corresponds to the webhook handler and the status update
   * paths.
   */
  _setupRoutes() {
    // For requests to webhook handler path, make the webhook handler take care
    // of the requests.
    this.server.post(this.webhookOptions.path, (req, res, next) => {
      this.handler(req, res, error => {
        res.send(400, 'Error processing hook');
        this.logger.error({err: error}, 'Error processing hook');

        next();
      });
    });

    this.server.post('/builds/:bid/status/:context', restify.plugins.jsonBodyParser(), this.buildStatusController.bind(this));
    this.server.post('/update', restify.plugins.jsonBodyParser(), this.buildStatusController.bind(this));
    this.server.post('/builds/hash', restify.plugins.jsonBodyParser(), this.hashBuildController.bind(this));

    this.server.get('/pull-request/:owner/:repo/:pullRequestNumber', this.getMergeRequest.bind(this));
  }

  /**
   * Called when user wants to create a build based on a commit hash.
   *
   * This controller gets info about the commit and submits a build request.
   *
   * @param {import('restify').Request} req - The request to the server.
   * @param {import('restify').Response} res - The server response
   * @param {import('restify').Next} next - Next handler in the chain.
   */
  hashBuildController(req, res, next) {

    this.logger.info({
      owner: req.body.project.owner,
      repo: req.body.project.repo,
      sha: req.body.sha,
    }, 'Processing build for commit hash');

    const project = req.body.project;
    const sha = req.body.sha;

    // The commit info is used to fill some info about the build when sending
    // a build request to coordinator.
    this.gitlab.getCommit(project, sha, (err, commit) => {
      if (err) {
        this.logger.error({err: err}, 'Problem getting commit info.');
        res.send(500, {error: err});

        return next();
      }

      this.handleHashBuild(commit, project, sha, (err, build) => {
        if (err) {
          this.logger.error({err: err}, 'Problem processing build for commit hash.');
          res.send(500, {error: err});

          return next();
        }

        res.json(build);
        return next();
      });
    });

  }

  /**
   * Fetches the yaml configuration and submits build request.
   *
   * @param {Object.<string, string>} commit - The info on the commit.
   * @param {Object.<string, any>} project - The project object.
   * @param {string} sha - The hash of the commit to retrieve.
   * @param {(error: Error, [build]: Object.<string, any>)} cb - The callback
   *   function.
   */
  handleHashBuild(commit, project, sha, cb) {
    this.gitlab.fetchProboYamlConfig(project, sha, (error, config) => {
      if (error) {
        this.logger.error({err: error}, 'Problem fetching Probo Yaml Config file');

        return cb(error);
      }

      const request = {
        sha: commit.sha,
        commit_url: commit.html_url,
        name: commit.message,
        type: 'hash',
      };

      this.submitBuild(request, project, config, cb);
    });
  }

  /**
   * Called on a build status update event.
   *
   * @param {import('restify').Request} req - The request to the server.
   * @param {import('restify').Response} res - The server response
   * @param {import('restify').Next} next - Next handler in the chain.
   */
  buildStatusController(req, res, next) {
    const payload = req.body;

    if (req.params.context) {
      // Usually, context will already be part of update, but read it from URL
      // if it's there for compatability
      payload.update.context = req.params.context;
    }

    this.logger.debug({payload: payload}, 'Update payload');

    this.buildStatusUpdateHandler(payload.update, payload.build, (err, status) => {
      if (err) {
        res.send(500, {error: err});
      }
      else {
        res.send(status);
      }

      return next();
    });
  }

  /**
   * The handler for merge request events from GitLab webhooks.
   *
   * @param {Object.<string, any>} event - The merge request event.
   * @param {(err: Error, [res]) => void} cb cb - The callback to be called after the update is performed.
   */
  mergeRequestHandler(event, cb) {
<<<<<<< HEAD

    const payload = event.payload;

    this.logger.info(`Gitlab merge request ${payload.object_attributes.id} received`);

    if (payload.object_attributes.state !== 'opened') {
      this.logger.info(`Gitlab merge request ${payload.object_attributes.id} ${payload.object_kind} ignored`);
      return cb && cb();
=======
    this.logger.info('Gitlab Pull request ' + event.payload.object_attributes.id + ' received');

    if (event.payload.object_attributes.state !== 'opened') {
      this.logger.info(`Gitlab Merge request ${event.payload.object_attributes.id} ${event.payload.object_kind} ignored`);
      return cb();
>>>>>>> 0f2d566d
    }

    let project = event.payload.project;

    let service =  'gitlab';

    // If repo is from a self-hosted instance (instead of gitlab.com), appends
    // :HOSTED_GILAB_BASE_URL to the service.
    if (!project.web_url.includes(GitLab.BASE_URL)) {
      let baseUrl = project.web_url.replace(`/${project.path_with_namespace}`, '');

      service += `:${baseUrl}`;
    }

    let request = {
      // Also in event.event.
      type: 'pull_request',
<<<<<<< HEAD
      name: payload.object_attributes.title,
      service: 'gitlab',
      branch: {
        name: payload.object_attributes.source_branch,
        html_url: `${payload.project.web_url}/tree/${payload.object_attributes.source_branch}`,
      },
      pull_request: {
        number: payload.object_attributes.iid,
        id: payload.object_attributes.id,
        name: payload.object_attributes.title,
        description: payload.object_attributes.description,
        html_url: `${payload.object_attributes.source.web_url}/merge_requests/${payload.object_attributes.iid}`,
      },
      slug: payload.project.path_with_namespace,
      owner: payload.project.namespace,
      repo: payload.project.name,
      repo_id: payload.object_attributes.target_project_id,
      sha: payload.object_attributes.last_commit.id,
      commit_url: payload.object_attributes.last_commit.url,
    };

    this.processWebhookEvent(request, (error, build) => {
      this.logger.info({type: request.type, slug: request.slug, err: error}, 'Merge request processed');

      return cb && cb(error, build);
    });

  }

  /**
   * The handler for push events from GitHub webhooks.
   *
   * @param {Object.<string, any>} event - The push event.
   * @param {(err: Error, [build]) => void} cb cb - The callback to be called
   *   after the update is performed.
   */
  pushHandler(event, cb) {
    this.logger.info('GitLab push event received');

    const payload = event.payload;
    const branch = payload.ref.replace('refs/heads/', '');

    const request = {
      type: 'branch',
      name: `Branch ${branch}`,
      service: 'gitlab',
      branch: {
        name: branch,
        html_url: `${payload.project.web_url}/tree/${branch}`,
      },
      slug: payload.project.path_with_namespace,
      owner: payload.project.namespace,
      repo: payload.project.name,
      repo_id: payload.project.id,
      sha: payload.after,
      commit_url: `${payload.project.web_url}/commit/${payload.after}`,
    };

    this.processWebhookEvent(request, (error, build) => {
      this.logger.info({type: request.type, slug: request.slug, err: error}, 'Push event processed');

      return cb && cb(error, build);
=======
      service: service,
      branch: event.payload.object_attributes.source_branch,
      branch_html_url: `${project.web_url}/tree/${event.payload.object_attributes.source_branch}`,
      slug: project.path_with_namespace,
      owner: project.namespace,
      repo: project.name,
      repo_id: event.payload.object_attributes.target_project_id,
      sha: event.payload.object_attributes.last_commit.id,
      commit_url: event.payload.object_attributes.last_commit.url,
      pull_request: event.payload.object_attributes.iid,
      pull_request_id: event.payload.object_attributes.id,
      pull_request_name: event.payload.object_attributes.title,
      pull_request_description: event.payload.object_attributes.description,
      pull_request_html_url: `${event.payload.object_attributes.source.web_url}/merge_requests/${event.payload.object_attributes.iid}`,
      payload: event.payload,
    };

    // Build comes back with an embedded .project key.
    // It's not necessary to do anything here, build status updates will come asyncronously.
    this.processMergeRequest(request, (error, build) => {
      this.logger.info({type: request.type, slug: request.slug, err: error}, 'request processed');
      if (cb) {
        return cb(error, build);
      }
>>>>>>> 0f2d566d
    });
  }

  /**
   * Update the status of a pipeline job on GitLab.
   *
   * @param {Object.<string, any>} update - The update object.
   * @param {string} update.state: "status of build",
   * @param {string} update.description - The text discription of the build state.
   * @param {string} update.context - The context used to differentiate this update from other services and steps.
   * @param {string} update.target_url: The url to link to from the status update.
   * @param {Object.<string, any>} build - The full build object.
   * @param {Object.<string, any>} build.project - The embedded project object.
   * @param {(err: Error, [res]) => void} cb - The callback to be called after the update is performed.
   */
  buildStatusUpdateHandler(update, build, cb) {
    this.logger.info({update: update, build_id: build.id}, 'Got build status update');

    // Create a mapping of states that Gitlab accepts
    const stateMap = {
      running: 'running',
      pending: 'pending',
      success: 'success',
      error: 'failed',
      failure: 'failed',
    };

    const statusInfo = {
      // Can be one of pending, success, error, or failure.
      state: stateMap[update.state],
      description: update.description.substring(0, 140),
      context: update.context,
      target_url: update.target_url,
    };

    const task = this.gitlab.postStatus.bind(this.gitlab, build.project, build.commit.ref, statusInfo);
    statusUpdateQueue.push(task, error => {
      if (error) {
        this.logger.error({err: error, build_id: build.id}, 'An error occurred posting status to GitLab');
        return cb(error, statusInfo);
      }

      this.logger.info(statusInfo, 'Posted status to GitLab for', build.project.slug, build.commit.ref);
      cb(null, statusInfo);
    });
  }

  /**
   * Processes a webhook event and submits a Probo build.
   *
   * @param {Object.<string, any>} request - The incoming hook request data.
<<<<<<< HEAD
   * @param {string} request.type - The type of request to process (e.g.
   *   pull_request).
   * @param {string} request.slug - The identifier for the repo.
   * @param {(err: Error, [build]) => void} cb - The callback to call when
   *   finished.
   */
  processWebhookEvent(request, cb) {
=======
   * @param {string} request.type - The type of request to process (eg pull_request).
   * @param {string} request.slug - The identifier for the repo.
   * @param {(err: Error, [res]) => void} cb - The callback to call when finished.
   */
  processMergeRequest(request, cb) {
>>>>>>> 0f2d566d
    this.logger.info({type: request.type, id: request.id}, 'Processing merge request');

    this.api.findProjectByRepo(request, (error, project) => {
      if (error || !project) {
<<<<<<< HEAD
        this.logger.error({error}, `Project for GitLab project ${request.slug} not found`);

        return cb(error || new Error('Project not found'));
      }
=======
        return this.logger.info({error},
          `Project for gitlab project ${request.slug} not found`);
      }

      this.logger.info({project: project}, 'Found project for PR');
>>>>>>> 0f2d566d

      // If push event is for a branch and the branch is not enabled, do not
      // build.
      if (request.type === 'branch') {
        if (!project.branches || !project.branches[request.branch.name]) {
          return cb(null, null);
        }
      }

<<<<<<< HEAD
      this.processBuild(project, request, cb);
    });
  }
=======
        if (error) {
          this.logger.error({err: error}, 'Problem fetching Probo Yaml Config file');
>>>>>>> 0f2d566d

  /**
   * Process a build request for a project.
   *
   * @param {Object.<string, any>} project - The project object.
   * @param {Object.<string, any>} request - The incoming hook request data.
   * @param {(err: Error, [build]) => void} cb - The callback to call when
   *   finished.
   */
  processBuild(project, request, cb) {
    this.gitlab.fetchProboYamlConfig(project, request.sha, (error, config) => {
      let build = {};

      if (error) {
        this.logger.error({err: error}, 'Problem fetching Probo Yaml Config file');

        // If we can't find a yaml file we should error.
        build = {
          commit: {ref: request.sha},
          project: project,
        };
        const update = {
          state: 'error',
          description: error.message,
          context: 'ProboCI/env',
        };

        return this.buildStatusUpdateHandler(update, build, cb);
      }

<<<<<<< HEAD
      this.logger.info({config: config}, 'Probo Yaml Config file');
=======
        this.logger.info({config: config}, 'Probo Yaml Config file');
>>>>>>> 0f2d566d

      this.submitBuild(request, project, config, cb);
    });
  }

  /**
   * Called on a get PR requests made by Probo Reaper. Returns a PR info.
   *
   * @param {import('restify').Request} req - The request to the server.
   * @param {import('restify').Response} res - The server response.
   * @param {import('restify').Next} next - Next handler in the chain.
   */
  getMergeRequest(req, res, next) {

    let query = {
      token: req.query.token,
      projectId: req.query.provider_id,
      mergeRequestId: req.params.pullRequestNumber,
      baseUrl: req.query.baseUrl,
    };

    this.gitlab.getMergeRequest(query)
      .then(result => {
        res.json(result);

        next();
      })
      .catch(err => {
        res.json(500, err);

        next(err);
      });
  }

  /**
   * Submits a Probo build request.
   *
   * @param {Object.<string, string>} request - Information on the repo/branch/commit to build.
   * @param {Object.<string, any>} project - The project to build.
   * @param {Object.<string, any>} config - The probo YAML config file.
   * @param {(err: Error, [res]) => void} cb cb - The callback to call when finished.
   */
  submitBuild(request, project, config, cb) {
    let build = {
      commit: {
        ref: request.sha,
        htmlUrl: request.commit_url,
      },
      name: request.name,
      type: request.type,
      config: config,
    };

    // If build is for a pull request or push, branch information is passed.
    if (request.branch) {
      build.branch = {
        name: request.branch.name,
        htmlUrl: request.branch.html_url,
      };
    }

    // If build is for a pull request, extra information is passed.
    if (request.pull_request) {
      build.pullRequest = {
        number: request.pull_request.number + '',
        name: request.pull_request.name,
        description: request.pull_request.description,
        htmlUrl: request.pull_request.html_url,
      };
    }

    this.api.submitBuild(build, project, (err, submittedBuild) => {
      if (err) {
        // TODO: save the PR if submitting it fails (though logging it here might be ok)
        this.logger.error({
          err: err,
          request: request,
          build: build,
          response: submittedBuild
        }, 'Problem submitting build');
        return cb && cb(err);
      }

      this.logger.info({build: submittedBuild}, 'Submitted build');

      cb(null, submittedBuild);
    });
  }

}

module.exports = GitLabHandler;<|MERGE_RESOLUTION|>--- conflicted
+++ resolved
@@ -21,17 +21,10 @@
 
   constructor(config, logger) {
 
-<<<<<<< HEAD
-    this.config = options;
-
-    // Instantiate a logger instance.
-    this.logger = bunyan.createLogger({
-=======
     this.config = config;
 
     // Instantiate a logger instance.
     this.logger = logger || bunyan.createLogger({
->>>>>>> 0f2d566d
       name: 'gitlab-handler',
       level: config.logLevel || 'debug',
       // src: true,
@@ -153,7 +146,6 @@
     this.server.post('/builds/:bid/status/:context', restify.plugins.jsonBodyParser(), this.buildStatusController.bind(this));
     this.server.post('/update', restify.plugins.jsonBodyParser(), this.buildStatusController.bind(this));
     this.server.post('/builds/hash', restify.plugins.jsonBodyParser(), this.hashBuildController.bind(this));
-
     this.server.get('/pull-request/:owner/:repo/:pullRequestNumber', this.getMergeRequest.bind(this));
   }
 
@@ -267,8 +259,6 @@
    * @param {(err: Error, [res]) => void} cb cb - The callback to be called after the update is performed.
    */
   mergeRequestHandler(event, cb) {
-<<<<<<< HEAD
-
     const payload = event.payload;
 
     this.logger.info(`Gitlab merge request ${payload.object_attributes.id} received`);
@@ -276,13 +266,6 @@
     if (payload.object_attributes.state !== 'opened') {
       this.logger.info(`Gitlab merge request ${payload.object_attributes.id} ${payload.object_kind} ignored`);
       return cb && cb();
-=======
-    this.logger.info('Gitlab Pull request ' + event.payload.object_attributes.id + ' received');
-
-    if (event.payload.object_attributes.state !== 'opened') {
-      this.logger.info(`Gitlab Merge request ${event.payload.object_attributes.id} ${event.payload.object_kind} ignored`);
-      return cb();
->>>>>>> 0f2d566d
     }
 
     let project = event.payload.project;
@@ -300,7 +283,6 @@
     let request = {
       // Also in event.event.
       type: 'pull_request',
-<<<<<<< HEAD
       name: payload.object_attributes.title,
       service: 'gitlab',
       branch: {
@@ -363,32 +345,7 @@
       this.logger.info({type: request.type, slug: request.slug, err: error}, 'Push event processed');
 
       return cb && cb(error, build);
-=======
-      service: service,
-      branch: event.payload.object_attributes.source_branch,
-      branch_html_url: `${project.web_url}/tree/${event.payload.object_attributes.source_branch}`,
-      slug: project.path_with_namespace,
-      owner: project.namespace,
-      repo: project.name,
-      repo_id: event.payload.object_attributes.target_project_id,
-      sha: event.payload.object_attributes.last_commit.id,
-      commit_url: event.payload.object_attributes.last_commit.url,
-      pull_request: event.payload.object_attributes.iid,
-      pull_request_id: event.payload.object_attributes.id,
-      pull_request_name: event.payload.object_attributes.title,
-      pull_request_description: event.payload.object_attributes.description,
-      pull_request_html_url: `${event.payload.object_attributes.source.web_url}/merge_requests/${event.payload.object_attributes.iid}`,
-      payload: event.payload,
-    };
-
-    // Build comes back with an embedded .project key.
-    // It's not necessary to do anything here, build status updates will come asyncronously.
-    this.processMergeRequest(request, (error, build) => {
-      this.logger.info({type: request.type, slug: request.slug, err: error}, 'request processed');
-      if (cb) {
-        return cb(error, build);
-      }
->>>>>>> 0f2d566d
+
     });
   }
 
@@ -440,7 +397,6 @@
    * Processes a webhook event and submits a Probo build.
    *
    * @param {Object.<string, any>} request - The incoming hook request data.
-<<<<<<< HEAD
    * @param {string} request.type - The type of request to process (e.g.
    *   pull_request).
    * @param {string} request.slug - The identifier for the repo.
@@ -448,29 +404,13 @@
    *   finished.
    */
   processWebhookEvent(request, cb) {
-=======
-   * @param {string} request.type - The type of request to process (eg pull_request).
-   * @param {string} request.slug - The identifier for the repo.
-   * @param {(err: Error, [res]) => void} cb - The callback to call when finished.
-   */
-  processMergeRequest(request, cb) {
->>>>>>> 0f2d566d
     this.logger.info({type: request.type, id: request.id}, 'Processing merge request');
 
     this.api.findProjectByRepo(request, (error, project) => {
       if (error || !project) {
-<<<<<<< HEAD
         this.logger.error({error}, `Project for GitLab project ${request.slug} not found`);
-
         return cb(error || new Error('Project not found'));
       }
-=======
-        return this.logger.info({error},
-          `Project for gitlab project ${request.slug} not found`);
-      }
-
-      this.logger.info({project: project}, 'Found project for PR');
->>>>>>> 0f2d566d
 
       // If push event is for a branch and the branch is not enabled, do not
       // build.
@@ -480,14 +420,9 @@
         }
       }
 
-<<<<<<< HEAD
       this.processBuild(project, request, cb);
     });
   }
-=======
-        if (error) {
-          this.logger.error({err: error}, 'Problem fetching Probo Yaml Config file');
->>>>>>> 0f2d566d
 
   /**
    * Process a build request for a project.
@@ -518,12 +453,7 @@
         return this.buildStatusUpdateHandler(update, build, cb);
       }
 
-<<<<<<< HEAD
       this.logger.info({config: config}, 'Probo Yaml Config file');
-=======
-        this.logger.info({config: config}, 'Probo Yaml Config file');
->>>>>>> 0f2d566d
-
       this.submitBuild(request, project, config, cb);
     });
   }
