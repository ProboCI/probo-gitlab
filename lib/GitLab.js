--- conflicted
+++ resolved
@@ -5,17 +5,14 @@
 
 class GitLab {
 
-<<<<<<< HEAD
+
   /**
    * Constructor.
    *
    * @param {Object.<string, any>} config - The configuration object.
    * @param {import('bunyan')} logger - The logger.
    */
-=======
-  static BASE_URL = 'https://gitlab.com';
-
->>>>>>> 0f2d566d
+
   constructor(config, logger) {
     this.config = config;
     this.logger = logger;
@@ -24,13 +21,8 @@
   /**
    * Builds options for GitLab API and returns a client object.
    *
-<<<<<<< HEAD
    * @param {object} project - A project object.
    * @return {import('gitlab')} - An instantiated and configured Gitlab client object.
-=======
-   * @param {Object.<string, string>} project - A project object.
-   * @return {import("gitlab")} The GitLab client object.
->>>>>>> 0f2d566d
    */
   getApi(project) {
     let options = {
@@ -48,7 +40,6 @@
   }
 
   /**
-<<<<<<< HEAD
    * Gets information for a commit.
    *
    * @param {Object.<string, string>} project - The project object.
@@ -77,21 +68,13 @@
 
   /**
    * Fetches configuration from a .probo.yml file in the gitlab repo.
-=======
-   * Fetches configuration from a .probo.yml file in the GitLab repo.
->>>>>>> 0f2d566d
    *
    * @param {Object.<string, string>} project - The project object.
    * @param {string} sha - The git commit id to fetch the .probo.yaml from.
    * @param {(err: Error, [res]) => void} cb - The callback to call upon error/completion.
    */
   fetchProboYamlConfig(project, sha, cb) {
-<<<<<<< HEAD
-
-    this.fetchYamlFile('.probo.yml', sha, project, (error, yaml) => {
-=======
     this.fetchYamlFile(project, sha, '.probo.yml', (error, yaml) => {
->>>>>>> 0f2d566d
       if (error) {
         if (!error.response || error.response.status !== 404) {
           return cb(error);
@@ -99,7 +82,6 @@
       }
 
       if (!yaml) {
-
         return this.fetchYamlFile(project, sha, '.probo.yaml', (error, yaml) => {
           if (error) {
             return cb(error);
